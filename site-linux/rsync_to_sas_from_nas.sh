--- conflicted
+++ resolved
@@ -38,26 +38,6 @@
      	exit
 fi
 
-<<<<<<< HEAD
-files=`find ${DMAP_SOURCE} -name '*rawacf.bz2' -printf '%p\n'`
-for file in $files
-do
-        datafile=`basename $file`
-        path=`dirname $file`
-        cd $path
-        rsync -av --partial --partial-dir=${TEMPDEST} --timeout=180 --rsh=ssh ${datafile} ${SDCOPY}:${DEST}
-        # check if transfer was okay using the md5sum program
-        ssh ${SDCOPY} "cd ${DEST}; md5sum -b ${datafile}" > ${MD5}
-        md5sum -c ${MD5}
-        mdstat=$?
-        if [ ${mdstat} -eq 0 ] ; then
-                echo "Deleting file: "${file}
-                rm -v ${file}
-	else
-		echo "File not deleted ${file}"
-        fi
-done
-=======
 if [[ "${RADARID}" == "cly" ]]; then
 	echo "Not transferring any dmaps, only HDF5"
 else
@@ -78,7 +58,6 @@
         	fi
 	done
 fi
->>>>>>> f08c94e6
 
 files=`find ${ARRAY_SOURCE} -name '*rawacf.hdf5' -printf '%p\n'`
 for file in $files
