#!/bin/bash
# rsync_to_sas
# Author: Dieter Andre
# Modification: August 6th 2019 
# Simplified and changed to a loop over all files instead of acting on all files at once.
# Modification: November 22 2019
# Removed SDCOPY details from file
#
# Should be called from crontab like so:
# */5 * * * * ${HOME}/data_flow/site-linux/rsync_to_sas.sh >> ${HOME}/rsync_to_sas.log 2>&1
#
#

source $HOME/.bashrc # source the RADARID, SDCOPY and other things
#HOME=/home/radar/
DMAP_SOURCE=/borealis_nfs/borealis_data/rawacf_dmap/
ARRAY_SOURCE=/borealis_nfs/borealis_data/rawacf_array/
<<<<<<< HEAD

# CLY - move to holding dir to do dmaps on SDCOPY
if [[ "${RADARID}" == "cly" ]]; then
	DEST=/sddata/cly_holding_dir
else
	DEST=/data/${RADARID}_data/
fi

=======
DEST=/sddata/${RADARID}_data/
>>>>>>> 9c561aea

echo ""
date
echo "Placing files in sdcopy.usask.ca:$DEST"

TEMPDEST=.rsync_partial
MD5=${HOME}/md5

RSYNCRUNNING="`ps aux | grep rsync_to_sas | awk '$11 !~ /grep/ {print $12}'`" #if only this one running, will be /home/transfer/data_flow/site-linux/rsync_to_sas_from_nas /home/transfer/data_flow/site-linux/rsync_to_sas_from_nas.sh

if [[ "$RSYNCRUNNING" == *"data_flow/site-linux/rsync_to_sas_from_nas"*"data_flow/site-linux/rsync_to_sas_from_nas"*"data_flow/site-linux/rsync_to_sas_from_nas"* ]] ; then #must be three times because the first two will be this instance of rsync_to_sas_from_nas
  exit
fi

if [[ "${RADARID}" == "cly" ]]; then
	echo "Not transferring any dmaps, only HDF5"
else
	files=`find ${DMAP_SOURCE} -name '*rawacf.bz2' -printf '%p\n'`
	for file in $files
	do
		datafile=`basename $file`
		path=`dirname $file`
		cd $path
		rsync -av --partial --partial-dir=${TEMPDEST} --timeout=180 --rsh=ssh ${datafile} ${SDCOPY}:${DEST}
		# check if transfer was okay using the md5sum program
		ssh ${SDCOPY} "cd ${DEST}; md5sum -b ${datafile}" > ${MD5}
		md5sum -c ${MD5}
		mdstat=$?
		if [ ${mdstat} -eq 0 ] ; then
                	echo "Deleting file: "${file}
                	rm -v ${file}
        	fi
	done
fi

files=`find ${ARRAY_SOURCE} -name '*rawacf.hdf5' -printf '%p\n'`
for file in $files
do
        datafile=`basename $file`
        path=`dirname $file`
        cd $path
        rsync -av --partial --partial-dir=${TEMPDEST} --timeout=180 --rsh=ssh ${datafile} ${SDCOPY}:${DEST}
        # check if transfer was okay using the md5sum program
        ssh ${SDCOPY} "cd ${DEST}; md5sum -b ${datafile}" > ${MD5}
        md5sum -c ${MD5}
        mdstat=$?
        if [ ${mdstat} -eq 0 ] ; then
                echo "Deleting file: "${file}
                rm -v ${file}
        fi
done

exit<|MERGE_RESOLUTION|>--- conflicted
+++ resolved
@@ -15,7 +15,6 @@
 #HOME=/home/radar/
 DMAP_SOURCE=/borealis_nfs/borealis_data/rawacf_dmap/
 ARRAY_SOURCE=/borealis_nfs/borealis_data/rawacf_array/
-<<<<<<< HEAD
 
 # CLY - move to holding dir to do dmaps on SDCOPY
 if [[ "${RADARID}" == "cly" ]]; then
@@ -24,13 +23,10 @@
 	DEST=/data/${RADARID}_data/
 fi
 
-=======
-DEST=/sddata/${RADARID}_data/
->>>>>>> 9c561aea
 
 echo ""
 date
-echo "Placing files in sdcopy.usask.ca:$DEST"
+echo "Placing files in ${SDCOPY}:$DEST"
 
 TEMPDEST=.rsync_partial
 MD5=${HOME}/md5
