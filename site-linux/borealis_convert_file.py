--- conflicted
+++ resolved
@@ -208,10 +208,7 @@
             print('Wrote dmap to : {}'.format(written_dmap_filename))
         except (BorealisConvert2RawacfError, BorealisConvert2IqdatError) as e:
             print("Unable to convert {} to DMAP file.".format(written_array_filename))
-<<<<<<< HEAD
-=======
             sys.exit(1)
->>>>>>> 8abc2f63
 
     print('Wrote array to : {}'.format(written_array_filename))
 
