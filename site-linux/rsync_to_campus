--- conflicted
+++ resolved
@@ -9,8 +9,7 @@
 #	  - Remove RADAR_ID for the specified site from NAS_SITES in config.sh
 #
 # Dependencies:
-# 	- RADAR_ID and SDCOPY set as environment variables in ${HOME}/.profile
-<<<<<<< HEAD
+# - RADAR_ID and SDCOPY set as environment variables in ${HOME}/.profile
 #	- ssh link established between Site-Linux and SDCOPY computers
 #	- ssh link established between Site-Linux and TELEMETRY computers
 # - ${HOME}/.ssh/controlmasters/ directory exists
@@ -20,10 +19,6 @@
 #     ControlPath ~/.ssh/controlmasters/%C
 #     ControlMaster auto
 #     ControlPersist 10m
-=======
-#	  - ssh link established between Site-Linux and SDCOPY computers
-#	  - ssh link established between Site-Linux and TELEMETRY computers
->>>>>>> 354a8155
 #
 # This script should be run via an inotify daemon triggering when the previous data flow script
 # finishes execution
