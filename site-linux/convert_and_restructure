--- conflicted
+++ resolved
@@ -120,35 +120,19 @@
         ret=$?
         if [[ $ret -eq 0 ]]; then
             # move the resulting files if all was successful then remove the source site file.
-
-<<<<<<< HEAD
             if [[ ! " ${CONVERT_ON_CAMPUS_SITES[*]} " =~ " ${RADAR_ID} " ]]; then
                 dmap_file=$(get_dmap_name $f)
-=======
-            if [[ ! " ${LOW_BANDWIDTH_SITES[*]} " =~ " ${RADAR_ID} " ]]; then
-                dmap_file_start="${f%.rawacf.hdf5.site}"
-
-                # remove last character(s) (slice_id)
-                slice_id="${dmap_file_start##*.}"
-                dmap_file_wo_slice_id="${dmap_file_start%${slice_id}}"
-
-                ordinal_id="$(($slice_id + 97))"
-                file_character=$(chr $ordinal_id)
-                dmap_file="${dmap_file_wo_slice_id}${file_character}.rawacf.bz2"
-
-                # First ensure the permissions are read/write/execute for the group
-                printf "chmod 775 ${dmap_file}\n"
-                chmod 775 ${dmap_file}
-
->>>>>>> 67409540
+
+                # Ensure the permissions are read/write/execute for the group
+                chmod --verbose 775 $dmap_file
+
                 mv --verbose $dmap_file $RAWACF_DMAP_DEST
             fi
 
             array_file="${f%.site}"
 
-            # First ensure the permissions are read/write/execute for the group
-            printf "chmod 775 ${array_file}\n"
-            chmod 775 ${array_file}
+            # Ensure the permissions are read/write/execute for the group
+            chmod --verbose 775 $array_file
 
             mv --verbose $array_file $RAWACF_ARRAY_DEST
             rm --verbose $f
@@ -189,8 +173,7 @@
             array_file="${f%.site}"
 
             # First ensure the permissions are read/write/execute for the group
-            printf "chmod 775 ${array_file}\n"
-            chmod 775 ${array_file}
+            chmod --verbose 775 $array_file
 
             mv --verbose $array_file $BFIQ_ARRAY_DEST
             rm --verbose $f
@@ -235,12 +218,11 @@
         ret=$?
 
         if [ $ret -eq 0 ]; then
-            # then remove source site file.
+            # If restructure successful, remove source site file.
             array_file="${f%.site}"
 
-            # First ensure the permissions are read/write/execute for the group
-            printf "chmod 775 ${array_file}\n"
-            chmod 775 ${array_file}
+            # Ensure the permissions are read/write/execute for the group
+            chmod --verbose 775 $array_file
             
             mv --verbose $array_file $ANTENNAS_IQ_ARRAY_DEST
             rm --verbose $f
